--- conflicted
+++ resolved
@@ -209,15 +209,9 @@
         for coord in skycoord_coordinates:
             if self.spectral_axis:
                 region = regions.RectanglePixelRegion(
-<<<<<<< HEAD
-                    regions.PixCoord.from_sky(coord, wcs),
+                    regions.PixCoord.from_sky(coord, wcs, 0, "wcs"),
                     height,
                     width,
-=======
-                    regions.PixCoord.from_sky(coord, wcs, 0, "wcs"),
-                    self.cutout_width,
-                    self.cutout_width,
->>>>>>> b107db2a
                 )
                 if self.stokes_axis:
                     cutout = []
