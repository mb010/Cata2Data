--- conflicted
+++ resolved
@@ -138,32 +138,15 @@
         coords = self.df.iloc[index : index + 1][["ra", "dec"]].values
         field = self.df.iloc[index].field
         return_wcs = True if (self.return_wcs or force_return_wcs) else False
-<<<<<<< HEAD
-        
-        if return_wcs:
-            img, wcs_ = self.cutout(coords, field=field, return_wcs=return_wcs)
-        else:
-            img = self.cutout(coords, field=field, return_wcs=return_wcs)
-        
-        img = np.reshape(img,(self.cutout_width,self.cutout_width))
-        
-        # this needs to be done here and not in self.cutout so it gets applied
-        # dynamically by the dataloader (which calls getitem)
-        if self.transform is not None:
-            img = self.transform(img)
-        
-        if return_wcs:
-            return img, wcs_
-=======
         height, width = self.__get_cutout_size__(index)
         img = self.cutout(coords, field=field, height=height, width=width, return_wcs=return_wcs)
-        if self.transform:
+        if self.transform is not None:
             img = self.transform(img)
         if self.targets:
             targets = self.df.iloc[index][target_columns].values
             target_columns = self.df.columns[self.df.columns.str.contains(self.targets)]
             return img, targets
->>>>>>> 5e4572d6
+        
         return img
 
     def __len__(self) -> int:
